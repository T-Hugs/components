- title: Getting Started
  url: /getting-started
  children:
    - title: Primer Theme
      url: /primer-theme

    - title: System Props
      url: /system-props

    - title: Core Concepts
      url: /core-concepts

    - title: Philosophy
      url: /philosophy

- title: Components
  url: /
  children:
    - title: Animations
      url: /Animations
    - title: Avatar
      url: /Avatar
    - title: AvatarStack
      url: /AvatarStack
    - title: BorderBox
      url: /BorderBox
    - title: Box
      url: /Box
    - title: BranchName
      url: /BranchName
    - title: Breadcrumbs
      url: /Breadcrumbs
    - title: Buttons
      url: /Buttons
    - title: CircleBadge
      url: /CircleBadge
    - title: CircleOcticon
      url: /CircleOcticon
    - title: CounterLabel
      url: /CounterLabel
    - title: Details
      url: /Details
    - title: Dialog
      url: /Dialog
    - title: Dropdown
      url: /Dropdown
    - title: FilteredSearch
      url: /FilteredSearch
    - title: FilterList
      url: /FilterList
    - title: Flash
      url: /Flash
    - title: Flex
      url: /Flex
    - title: Grid
      url: /Grid
    - title: Heading
      url: /Heading
    - title: Label
      url: /Label
    - title: LabelGroup
      url: /LabelGroup
    - title: Link
      url: /Link
    - title: LoadingOctoface
      url: /LoadingOctoface
    - title: PointerBox
      url: /PointerBox
    - title: Position
      url: /Position
    - title: ProgressBar
      url: /ProgressBar
<<<<<<< HEAD
    - title: SelectMenu
      url: /SelectMenu
=======
    - title: SideNav
      url: /SideNav
>>>>>>> 77e6f7bf
    - title: StateLabel
      url: /StateLabel
    - title: StyledOcticon
      url: /StyledOcticon
    - title: SubNav
      url: /SubNav
    - title: TabNav
      url: /TabNav
    - title: Text
      url: /Text
    - title: TextInput
      url: /TextInput
    - title: Timeline
      url: /Timeline
    - title: Tooltip
      url: /Tooltip
    - title: Truncate
      url: /Truncate
    - title: UnderlineNav
      url: /UnderlineNav<|MERGE_RESOLUTION|>--- conflicted
+++ resolved
@@ -70,13 +70,10 @@
       url: /Position
     - title: ProgressBar
       url: /ProgressBar
-<<<<<<< HEAD
     - title: SelectMenu
       url: /SelectMenu
-=======
     - title: SideNav
       url: /SideNav
->>>>>>> 77e6f7bf
     - title: StateLabel
       url: /StateLabel
     - title: StyledOcticon
