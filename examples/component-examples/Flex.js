import React from 'react'
import {PropsForm} from '@compositor/kit'
import {Block, FlexContainer, FlexItem} from '../../src'
import ExampleHeading from '../doc-components/ExampleHeading'

const propObj = {
  wrap: ['wrap', 'nowrap'],
  direction: ['row', 'row-reverse', 'column'],
  justifyContent: ['start', 'end', 'center', 'between', 'around'],
  alignItems: ['start', 'end', 'center', 'baseline', 'stretch'],
  alignContent: ['start', 'end', 'center', 'between', 'around', 'stretch']
}

const FlexExample = {
  name: 'Flex',
  element: (
    <Block p={2}>
<<<<<<< HEAD
        <ExampleHeading mt={2}>FlexContainer</ExampleHeading>
        <PropsForm>
          <FlexContainer
            flex={['inline-flex','flex','inline-flex','flex']}
            wrap={['wrap','nowrap','nowrap','nowrap']}
            direction='row'
            justifyContent={['start','end','start','start']}
            alignItems='start'
            alignContent='start'
            flexAuto={true}
            alignSelf='start'
            width={300}
            height={300}
            border={true}
          >
            <Block p={3} bg='blue'>Item 1</Block>
            <Block p={3} bg='green'>Item 2</Block>
            <Block p={3} bg='yellow'>Item 3</Block>
            <Block p={3} bg='red'>Item 4</Block>
            <Block p={3} bg='purple'>Item 5</Block>
          </FlexContainer>
          {Object.keys(propObj).map(key =>
            <PropsForm.Select name={key}>
              {propObj[key].map((value, i) => (
                <option>{value}</option>))}
            </PropsForm.Select>
          )}
        </PropsForm>
        <ExampleHeading mt={2}>FlexContainer + FlexItems set to flexAuto</ExampleHeading>
        <FlexContainer wrap='nowrap' width={300} height={300} border={true}>
          <FlexItem flexAuto>
            <Block p={3} bg='blue'>Item 1</Block>
          </FlexItem>
          <FlexItem flexAuto>
            <Block p={3} bg='green'>Item 2</Block>
          </FlexItem>
          <FlexItem flexAuto>
            <Block p={3} bg='yellow'>Item 3</Block>
          </FlexItem>
        </FlexContainer>
        <ExampleHeading mt={2}>FlexContainer + FlexItems with first item set to alignSelf='center'</ExampleHeading>
        <FlexContainer wrap='nowrap' width={300} height={300} border={true}>
          <FlexItem alignSelf='center'>
            <Block p={3} bg='blue'>Item 1</Block>
          </FlexItem>
          <FlexItem>
            <Block p={3} bg='green'>Item 2</Block>
          </FlexItem>
          <FlexItem>
            <Block p={3} bg='yellow'>Item 3</Block>
          </FlexItem>
        </FlexContainer>
        <ExampleHeading mt={2}>FlexContainer + FlexItems using tag prop set to  "p"</ExampleHeading>
        <FlexContainer wrap='nowrap' width={300} height={300} border={true}>
          <FlexItem tag="p">
            <Block p={3} bg='blue'>Item 1</Block>
          </FlexItem>
          <FlexItem tag="p">
            <Block p={3} bg='green'>Item 2</Block>
          </FlexItem>
          <FlexItem tag="p">
            <Block p={3} bg='yellow'>Item 3</Block>
          </FlexItem>
=======
      <ExampleHeading mt={2}>FlexContainer</ExampleHeading>
      <PropsForm>
        <FlexContainer
          wrap="wrap"
          direction="row"
          justifyContent="start"
          alignItems="start"
          alignContent="start"
          flexAuto
          alignSelf="start"
          width={300}
          height={300}
          border
        >
          <Block p={3} bg="blue">
            Item 1
          </Block>
          <Block p={3} bg="green">
            Item 2
          </Block>
          <Block p={3} bg="yellow">
            Item 3
          </Block>
          <Block p={3} bg="red">
            Item 4
          </Block>
          <Block p={3} bg="purple">
            Item 5
          </Block>
>>>>>>> 28520e8e
        </FlexContainer>
        {Object.keys(propObj).map(key => (
          <PropsForm.Select key={key} name={key}>
            {propObj[key].map(value => <option key={value}>{value}</option>)}
          </PropsForm.Select>
        ))}
      </PropsForm>
      <ExampleHeading mt={2}>FlexContainer + FlexItems set to flexAuto</ExampleHeading>
      <FlexContainer wrap="nowrap" width={300} height={300} border>
        <FlexItem flexAuto>
          <Block p={3} bg="blue">
            Item 1
          </Block>
        </FlexItem>
        <FlexItem flexAuto>
          <Block p={3} bg="green">
            Item 2
          </Block>
        </FlexItem>
        <FlexItem flexAuto>
          <Block p={3} bg="yellow">
            Item 3
          </Block>
        </FlexItem>
      </FlexContainer>
      <ExampleHeading mt={2}>FlexContainer + FlexItems with first item set to alignSelf='center'</ExampleHeading>
      <FlexContainer wrap="nowrap" width={300} height={300} border>
        <FlexItem alignSelf="center">
          <Block p={3} bg="blue">
            Item 1
          </Block>
        </FlexItem>
        <FlexItem>
          <Block p={3} bg="green">
            Item 2
          </Block>
        </FlexItem>
        <FlexItem>
          <Block p={3} bg="yellow">
            Item 3
          </Block>
        </FlexItem>
      </FlexContainer>
      <ExampleHeading mt={2}>FlexContainer + FlexItems using tag prop set to "p"</ExampleHeading>
      <FlexContainer wrap="nowrap" width={300} height={300} border>
        <FlexItem tag="p">
          <Block p={3} bg="blue">
            Item 1
          </Block>
        </FlexItem>
        <FlexItem tag="p">
          <Block p={3} bg="green">
            Item 2
          </Block>
        </FlexItem>
        <FlexItem tag="p">
          <Block p={3} bg="yellow">
            Item 3
          </Block>
        </FlexItem>
      </FlexContainer>
    </Block>
  )
}

export default FlexExample<|MERGE_RESOLUTION|>--- conflicted
+++ resolved
@@ -15,77 +15,12 @@
   name: 'Flex',
   element: (
     <Block p={2}>
-<<<<<<< HEAD
-        <ExampleHeading mt={2}>FlexContainer</ExampleHeading>
-        <PropsForm>
-          <FlexContainer
-            flex={['inline-flex','flex','inline-flex','flex']}
-            wrap={['wrap','nowrap','nowrap','nowrap']}
-            direction='row'
-            justifyContent={['start','end','start','start']}
-            alignItems='start'
-            alignContent='start'
-            flexAuto={true}
-            alignSelf='start'
-            width={300}
-            height={300}
-            border={true}
-          >
-            <Block p={3} bg='blue'>Item 1</Block>
-            <Block p={3} bg='green'>Item 2</Block>
-            <Block p={3} bg='yellow'>Item 3</Block>
-            <Block p={3} bg='red'>Item 4</Block>
-            <Block p={3} bg='purple'>Item 5</Block>
-          </FlexContainer>
-          {Object.keys(propObj).map(key =>
-            <PropsForm.Select name={key}>
-              {propObj[key].map((value, i) => (
-                <option>{value}</option>))}
-            </PropsForm.Select>
-          )}
-        </PropsForm>
-        <ExampleHeading mt={2}>FlexContainer + FlexItems set to flexAuto</ExampleHeading>
-        <FlexContainer wrap='nowrap' width={300} height={300} border={true}>
-          <FlexItem flexAuto>
-            <Block p={3} bg='blue'>Item 1</Block>
-          </FlexItem>
-          <FlexItem flexAuto>
-            <Block p={3} bg='green'>Item 2</Block>
-          </FlexItem>
-          <FlexItem flexAuto>
-            <Block p={3} bg='yellow'>Item 3</Block>
-          </FlexItem>
-        </FlexContainer>
-        <ExampleHeading mt={2}>FlexContainer + FlexItems with first item set to alignSelf='center'</ExampleHeading>
-        <FlexContainer wrap='nowrap' width={300} height={300} border={true}>
-          <FlexItem alignSelf='center'>
-            <Block p={3} bg='blue'>Item 1</Block>
-          </FlexItem>
-          <FlexItem>
-            <Block p={3} bg='green'>Item 2</Block>
-          </FlexItem>
-          <FlexItem>
-            <Block p={3} bg='yellow'>Item 3</Block>
-          </FlexItem>
-        </FlexContainer>
-        <ExampleHeading mt={2}>FlexContainer + FlexItems using tag prop set to  "p"</ExampleHeading>
-        <FlexContainer wrap='nowrap' width={300} height={300} border={true}>
-          <FlexItem tag="p">
-            <Block p={3} bg='blue'>Item 1</Block>
-          </FlexItem>
-          <FlexItem tag="p">
-            <Block p={3} bg='green'>Item 2</Block>
-          </FlexItem>
-          <FlexItem tag="p">
-            <Block p={3} bg='yellow'>Item 3</Block>
-          </FlexItem>
-=======
       <ExampleHeading mt={2}>FlexContainer</ExampleHeading>
       <PropsForm>
         <FlexContainer
-          wrap="wrap"
-          direction="row"
-          justifyContent="start"
+          wrap={['wrap','nowrap','nowrap','nowrap']}
+          direction='row'
+          justifyContent={['start','end','start','start']}
           alignItems="start"
           alignContent="start"
           flexAuto
@@ -109,7 +44,6 @@
           <Block p={3} bg="purple">
             Item 5
           </Block>
->>>>>>> 28520e8e
         </FlexContainer>
         {Object.keys(propObj).map(key => (
           <PropsForm.Select key={key} name={key}>
