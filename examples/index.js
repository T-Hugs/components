--- conflicted
+++ resolved
@@ -197,11 +197,7 @@
           </Details>
         </Block>
         <Block my={4}>
-<<<<<<< HEAD
-          <ExampleHeading>With render prop</ExampleHeading>
-=======
-          <Heading tag='h2'>With children as a function</Heading>
->>>>>>> 562914e3
+          <ExampleHeading>With children as a function</ExampleHeading>
           <Details>{({open, toggle}) => (
             <React.Fragment>
               <summary className='btn' onClick={toggle}>{open ? 'Hide' : 'Show'}</summary>
