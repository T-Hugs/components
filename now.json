--- conflicted
+++ resolved
@@ -1,14 +1,9 @@
 {
+  "name": "primer-components",
   "files": [
     "next.config.js",
     "pages",
-<<<<<<< HEAD
-    "src"
-  ],
-  "name": "primer-components"
-=======
     "src",
     "static/assets"
   ]
->>>>>>> b5f62d11
 }