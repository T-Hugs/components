{
  "name": "@primer/components",
  "version": "22.0.2",
  "description": "Primer react components",
  "main": "lib/index.js",
  "module": "lib-esm/index.js",
  "typings": "index.d.ts",
  "scripts": {
    "start": "cd docs && yarn run develop",
    "predist": "rm -rf dist",
    "dist": "yarn dist:rollup && yarn dist:transpile:cjs && yarn dist:transpile:esm",
    "dist:rollup": "cross-env NODE_ENV=production rollup -c",
    "dist:transpile:cjs": "rm -rf lib && cross-env BABEL_MODULE=commonjs babel src --out-dir lib",
    "dist:transpile:esm": "rm -rf lib-esm && babel src --out-dir lib-esm",
    "prepublishOnly": "yarn run dist",
    "lint": "eslint src docs/components",
    "test": "jest -- src",
    "update-snapshots": "jest -u -- src",
    "watch": "jest --watch --no-coverage",
    "playroom:start": "playroom start",
    "playroom:build": "playroom build",
    "build": "yarn playroom:build"
  },
  "repository": "primer/components",
  "keywords": [
    "react",
    "components",
    "library",
    "design-system"
  ],
  "files": [
    "codemods",
    "dist",
    "lib",
    "lib-esm",
    "index.d.ts",
    "!lib/__tests__",
    "!lib-esm/__tests__"
  ],
  "author": "GitHub, Inc.",
  "license": "MIT",
  "dependencies": {
    "@primer/octicons-react": "^10.0.0",
    "@primer/primitives": "3.0.0",
    "@reach/dialog": "0.3.0",
    "@styled-system/css": "5.1.5",
    "@styled-system/prop-types": "5.1.2",
    "@styled-system/props": "5.1.4",
    "@styled-system/theme-get": "5.1.2",
    "@testing-library/react": "9.4.0",
    "@types/styled-components": "^4.4.0",
    "@types/styled-system": "5.1.2",
    "classnames": "^2.2.5",
<<<<<<< HEAD
    "details-element-polyfill": "2.4.0",
    "jest-axe": "3.2.0",
    "nanoid": "3.1.16",
=======
>>>>>>> 570d25f5
    "polished": "3.5.2",
    "react": "^16.10.2",
    "react-is": "16.10.2",
    "react-spring": "8.0.27",
    "react-transition-group": "4.4.1",
    "styled-system": "5.1.2"
  },
  "devDependencies": {
    "@babel/cli": "7.8.4",
    "@babel/core": "7.9.0",
    "@babel/plugin-proposal-nullish-coalescing-operator": "7.12.1",
    "@babel/plugin-transform-modules-commonjs": "7.12.1",
    "@babel/preset-react": "7.9.4",
    "@rollup/plugin-commonjs": "16.0.0",
    "@rollup/plugin-node-resolve": "7.1.3",
    "babel-core": "7.0.0-bridge.0",
    "babel-plugin-add-react-displayname": "0.0.5",
    "babel-plugin-macros": "2.8.0",
    "babel-plugin-preval": "5.0.0",
    "babel-plugin-styled-components": "1.10.7",
    "babel-plugin-transform-replace-expressions": "0.2.0",
    "babel-polyfill": "6.26.0",
    "cross-env": "7.0.2",
    "enzyme": "3.10.0",
    "enzyme-adapter-react-16": "1.15.1",
    "eslint": "6.5.1",
    "eslint-plugin-github": "3.4.0",
    "eslint-plugin-jest": "22.20.0",
    "eslint-plugin-jsx-a11y": "6.2.3",
    "eslint-plugin-react-hooks": "3.0.0",
    "jest": "25.0.0",
    "jest-axe": "4.1.0",
    "jest-styled-components": "6.3.3",
    "jscodeshift": "0.6.4",
    "playroom": "0.15.1",
    "react-dom": "^16.10.2",
    "react-test-renderer": "16.10.2",
    "rollup": "2.33.1",
    "rollup-plugin-babel": "4.4.0",
    "rollup-plugin-terser": "5.3.0",
    "rollup-plugin-visualizer": "4.0.4",
    "semver": "7.3.2",
    "styled-components": "4.4.0"
  },
  "peerDependencies": {
    "react": "^16.8.0",
    "react-dom": "^16.8.0",
    "styled-components": "4.x || 5.x"
  },
  "actionBundlesize": {
    "build": "yarn && yarn dist:rollup",
    "files": [
      {
        "path": "dist/browser.esm.js",
        "name": "ESM Build"
      },
      {
        "path": "dist/browser.umd.js",
        "name": "UMD Build"
      }
    ]
  }
}<|MERGE_RESOLUTION|>--- conflicted
+++ resolved
@@ -51,12 +51,7 @@
     "@types/styled-components": "^4.4.0",
     "@types/styled-system": "5.1.2",
     "classnames": "^2.2.5",
-<<<<<<< HEAD
-    "details-element-polyfill": "2.4.0",
-    "jest-axe": "3.2.0",
     "nanoid": "3.1.16",
-=======
->>>>>>> 570d25f5
     "polished": "3.5.2",
     "react": "^16.10.2",
     "react-is": "16.10.2",
