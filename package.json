--- conflicted
+++ resolved
@@ -1,10 +1,6 @@
 {
   "name": "@primer/components",
-<<<<<<< HEAD
-  "version": "16.4.0",
-=======
   "version": "17.0.0",
->>>>>>> b83c2b51
   "description": "Primer react components",
   "main": "dist/index.umd.js",
   "module": "dist/index.esm.js",
