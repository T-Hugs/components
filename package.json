{
  "name": "@primer/components",
  "version": "15.1.0",
  "description": "Primer react components",
  "main": "dist/index.umd.js",
  "module": "dist/index.esm.js",
  "typings": "index.d.ts",
  "scripts": {
    "start": "cd docs && npm run develop",
    "predist": "rm -rf dist",
    "dist": "NODE_ENV=production rollup -c",
    "prepublishOnly": "npm run dist",
    "lint": "eslint src docs/components",
    "test": "jest -- src",
    "watch": "jest --watch --no-coverage"
  },
  "repository": "primer/components",
  "keywords": [
    "react",
    "components",
    "library",
    "design-system"
  ],
  "files": [
    "css.js",
    "codemods",
    "dist",
    "src",
    "index.d.ts",
    "!src/__tests__",
    "!src/utils"
  ],
  "author": "GitHub, Inc.",
  "license": "MIT",
  "dependencies": {
    "@primer/octicons-react": "^9.2.0",
    "@reach/dialog": "0.3.0",
    "@styled-system/prop-types": "5.1.2",
    "@styled-system/theme-get": "5.1.2",
    "@types/styled-system": "5.1.2",
    "babel-plugin-macros": "2.6.1",
    "classnames": "^2.2.5",
    "details-element-polyfill": "2.4.0",
    "fs-extra": "8.1.0",
    "globby": "10.0.1",
    "nanoid": "2.1.4",
    "primer-colors": "1.0.1",
<<<<<<< HEAD
=======
    "primer-markdown": "3.7.13",
>>>>>>> 05ac5d9c
    "primer-typography": "1.0.1",
    "react": "^16.10.2",
    "react-dom": "^16.10.2",
    "react-is": "16.10.2",
    "styled-system": "5.1.2"
  },
  "devDependencies": {
    "@babel/core": "7.6.4",
    "@babel/plugin-proposal-object-rest-spread": "7.6.2",
    "@babel/preset-env": "7.6.3",
    "@babel/preset-react": "7.6.3",
    "babel-plugin-add-react-displayname": "0.0.5",
    "babel-plugin-styled-components": "1.10.6",
    "enzyme": "3.10.0",
    "enzyme-adapter-react-16": "1.15.1",
    "eslint": "6.5.1",
    "eslint-plugin-github": "3.2.0",
    "eslint-plugin-jest": "22.20.0",
    "eslint-plugin-jsx-a11y": "6.2.3",
    "jest": "25.0.0",
    "jest-styled-components": "6.3.3",
    "jscodeshift": "0.6.4",
<<<<<<< HEAD
=======
    "mdx-live": "2.0.0-alpha.2",
    "node-sass": "4.12.0",
    "primer-forms": "2.1.8",
    "primer-layout": "1.6.2",
    "primer-module-build": "1.0.5",
    "primer-navigation": "1.5.11",
    "primer-tooltips": "1.5.11",
    "primer-utilities": "4.12.0",
    "raw-loader": "3.1.0",
>>>>>>> 05ac5d9c
    "raw.macro": "0.3.0",
    "react-test-renderer": "16.10.2",
    "rollup": "1.25.1",
    "rollup-plugin-babel": "4.3.3",
    "rollup-plugin-commonjs": "10.1.0",
    "sass.macro": "0.1.0",
    "styled-components": "4.4.0"
  },
  "peerDependencies": {
    "react": "^16.8.0",
    "styled-components": "4.x"
  }
}<|MERGE_RESOLUTION|>--- conflicted
+++ resolved
@@ -45,10 +45,6 @@
     "globby": "10.0.1",
     "nanoid": "2.1.4",
     "primer-colors": "1.0.1",
-<<<<<<< HEAD
-=======
-    "primer-markdown": "3.7.13",
->>>>>>> 05ac5d9c
     "primer-typography": "1.0.1",
     "react": "^16.10.2",
     "react-dom": "^16.10.2",
@@ -71,18 +67,6 @@
     "jest": "25.0.0",
     "jest-styled-components": "6.3.3",
     "jscodeshift": "0.6.4",
-<<<<<<< HEAD
-=======
-    "mdx-live": "2.0.0-alpha.2",
-    "node-sass": "4.12.0",
-    "primer-forms": "2.1.8",
-    "primer-layout": "1.6.2",
-    "primer-module-build": "1.0.5",
-    "primer-navigation": "1.5.11",
-    "primer-tooltips": "1.5.11",
-    "primer-utilities": "4.12.0",
-    "raw-loader": "3.1.0",
->>>>>>> 05ac5d9c
     "raw.macro": "0.3.0",
     "react-test-renderer": "16.10.2",
     "rollup": "1.25.1",
