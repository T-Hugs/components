import React from 'react'
import App, {Container} from 'next/app'
import {Layout} from 'mdx-docs'
import Octicon, {iconsByName} from '@githubprimer/octicons-react'
import * as primerComponents from '../src'
import * as docComponents from './doc-components'

/**
 * See: https://github.com/zeit/next-plugins/tree/master/packages/next-sass#usage
 * Apparently this needs to live in _app because _document is rendered server-side,
 * so the code it generates isn't included in the client-side bundle.
 *
 * Unfortunately, the Next app's assetPrefix isn't available in this file
 * (except via window.__NEXT_DATA__), so we can't  generate the correct base
 * URL for it here. So the <link> lives in _document but the import has to live
 * here, because ¯\_(ツ)_/¯
 */
import '../src/primer-react.scss'

const {SideNav, Header, customTheme} = docComponents
const {Box, FlexContainer} = primerComponents

const iconsObject = Object.keys(iconsByName).reduce((map, key) => {
  map[iconsByName[key].name] = iconsByName[key]
  return map
}, {})

const components = {...primerComponents, ...docComponents, Octicon, ...iconsObject}

export default class MyApp extends App {
  static async getInitialProps({Component, ctx}) {
    let page = {}

    if (Component.getInitialProps) {
      page = await Component.getInitialProps(ctx)
    }

    return {page}
  }

  render() {
    const {Component, page} = this.props
    return (
      <Container>
        <Layout components={components} routes={[]} theme={customTheme}>
          <Header />
          <FlexContainer>
            <SideNav />
<<<<<<< HEAD
            <Box width="100%" maxWidth={1012} my={6} mx={'auto'} px={6} className="markdown-body">
=======
            <Box maxWidth={1012} width={'100%'} my={6} mx={'auto'} px={6} className="markdown-body">
>>>>>>> 2e96ae5a
              <Component {...page} />
            </Box>
          </FlexContainer>
        </Layout>
      </Container>
    )
  }
}<|MERGE_RESOLUTION|>--- conflicted
+++ resolved
@@ -46,11 +46,7 @@
           <Header />
           <FlexContainer>
             <SideNav />
-<<<<<<< HEAD
-            <Box width="100%" maxWidth={1012} my={6} mx={'auto'} px={6} className="markdown-body">
-=======
             <Box maxWidth={1012} width={'100%'} my={6} mx={'auto'} px={6} className="markdown-body">
->>>>>>> 2e96ae5a
               <Component {...page} />
             </Box>
           </FlexContainer>
