--- conflicted
+++ resolved
@@ -5,25 +5,8 @@
 import * as primerComponents from '../src'
 import * as docComponents from './doc-components'
 
-<<<<<<< HEAD
-/**
- * See: https://github.com/zeit/next-plugins/tree/master/packages/next-sass#usage
- * Apparently this needs to live in _app because _document is rendered server-side,
- * so the code it generates isn't included in the client-side bundle.
- *
- * Unfortunately, the Next app's assetPrefix isn't available in this file
- * (except via window.__NEXT_DATA__), so we can't  generate the correct base
- * URL for it here. So the <link> lives in _document but the import has to live
- * here, because ¯\_(ツ)_/¯
- */
-import '../src/primer-react.scss'
-
 const {SideNav, Header, IndexHero, customTheme} = docComponents
-const {Box, FlexContainer} = primerComponents
-=======
-const {SideNav, Header, customTheme} = docComponents
 const {Box, FlexContainer, Link} = primerComponents
->>>>>>> 58b1559a
 
 const iconComponents = Object.keys(iconsByName).reduce((map, key) => {
   map[iconsByName[key].name] = iconsByName[key]
