--- conflicted
+++ resolved
@@ -1,14 +1,6 @@
 
 # Details
 
-<<<<<<< HEAD
-Use the Details component for styling of the native `<details>` element found in html.
-
-## Default example
-
-```.jsx
-<ExampleHeading>With static children</ExampleHeading>
-=======
 The Details component is an HTML `<details>` element without native browser styling that optionally uses the [render props pattern](https://reactjs.org/docs/render-props.html) to pass its state to child components.
 
 You are responsible for rendering your own `<summary>`. To style your summary element like a [Button](./Button), you can use the `is` prop:
@@ -16,7 +8,6 @@
 ```jsx
 <Button is="summary">Summary text</Button>
 ```
->>>>>>> 15193c94
 
 ## With static children
 ```.jsx
