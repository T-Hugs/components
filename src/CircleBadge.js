--- conflicted
+++ resolved
@@ -6,19 +6,7 @@
 const ICON_CLASS = 'CircleBadge-icon'
 
 const CircleBadge = ({tag: Tag = 'div', size = 'medium', bg, children, ...rest}) => {
-<<<<<<< HEAD
   const {className} = mapWhitespaceProps(rest)
-  const generateContent = () =>
-    React.Children.map(children, child => {
-      const {className = '', ...rest} = child.props
-      const newProps = {...rest}
-      if (!className || !className.includes('CircleBadge-icon')) {
-        newProps.className = classnames('CircleBadge-icon', className)
-      }
-      return React.cloneElement(child, newProps)
-    })
-  const classes = classnames(className, 'CircleBadge', `CircleBadge--${size}`, bg && `bg-${bg}`)
-=======
   const mappedChildren = React.Children.map(children, child => {
     let {className = ''} = child.props
     if (!className.includes(ICON_CLASS)) {
@@ -26,8 +14,7 @@
     }
     return React.cloneElement(child, {className})
   })
-  const classes = classnames('CircleBadge', `CircleBadge--${size}`, bg && `bg-${bg}`)
->>>>>>> fc19d3a6
+  const classes = classnames(className, 'CircleBadge', `CircleBadge--${size}`, bg && `bg-${bg}`)
   return (
     <Tag className={classes} {...rest}>
       {mappedChildren}
