--- conflicted
+++ resolved
@@ -1,12 +1,9 @@
 import PropTypes from 'prop-types'
 import styled from 'styled-components'
+import {variant} from 'styled-system'
 import {COMMON, get} from './constants'
 import theme from './theme'
-<<<<<<< HEAD
-import {variant} from 'styled-system'
-=======
 import sx from './sx'
->>>>>>> 16614c64
 
 const variants = variant({
   variants: {
@@ -51,11 +48,8 @@
   }
 
   ${COMMON};
-<<<<<<< HEAD
   ${variants}
-=======
   ${sx};
->>>>>>> 16614c64
 `
 
 Flash.defaultProps = {
@@ -67,13 +61,9 @@
   children: PropTypes.node,
   full: PropTypes.bool,
   theme: PropTypes.object,
-<<<<<<< HEAD
   variant: PropTypes.oneOf(['default', 'warning', 'success', 'danger']),
-  ...COMMON.propTypes
-=======
   ...COMMON.propTypes,
   ...sx.propTypes
->>>>>>> 16614c64
 }
 
 export default Flash