--- conflicted
+++ resolved
@@ -1,10 +1,7 @@
 import React from 'react'
 import PropTypes from 'prop-types'
 import styled from 'react-emotion'
-<<<<<<< HEAD
-=======
 import {themeGet} from 'styled-system'
->>>>>>> 2e96ae5a
 import {withSystemProps, COMMON} from './system-props'
 import {colors} from './theme'
 
@@ -22,11 +19,6 @@
   }
 }
 
-<<<<<<< HEAD
-function color({muted, scheme}) {
-  return {
-    color: scheme === 'gray-dark' ? colors.gray[9] : muted || scheme === 'gray' ? colors.gray[6] : colors.blue[5]
-=======
 function color({muted, scheme, ...rest}) {
   return {
     color:
@@ -35,7 +27,6 @@
         : muted || scheme === 'gray'
           ? themeGet('colors.gray.6', colors.gray[6])(rest)
           : themeGet('colors.blue.5', colors.blue[5])(rest)
->>>>>>> 2e96ae5a
   }
 }
 
