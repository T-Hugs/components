import PropTypes from 'prop-types'
import systemPropTypes from '@styled-system/prop-types'
import styled, {css} from 'styled-components'
import {variant, width} from 'styled-system'
import {COMMON, get} from './constants'
import theme from './theme'

const sizeVariants = variant({
  variants: {
    small: {
      minHeight: '28px',
      px: 2,
      py: '3px',
      fontSize: 0,
      lineHeight: '20px'
    },
    large: {
      px: 2,
      py: '10px',
      fontSize: 3
    }
  }
})

const TextInput = styled.input.attrs(({theme, variant, block, ...rest}) => ({
  type: 'text',
  ...rest
}))`
  min-height: 34px;
  padding: 6px ${get('space.2')}px;
  font-size: ${get('fontSizes.2')}px;
  line-height: 20px;
  color: ${get('colors.gray.9')};
  vertical-align: middle;
  background-color: ${get('colors.white')};
  background-repeat: no-repeat; // Repeat and position set for form states (success, error, etc)
  background-position: right 8px center; // For form validation. This keeps images 8px from right and centered vertically.
  border: 1px solid ${get('colors.gray.3')};
  border-radius: ${get('radii.1')}px;
  outline: none;
  box-shadow: ${get('shadows.formControl')};
  &:focus {
    border-color: ${get('colors.blue.4')};
    outline: none;
    box-shadow: ${get('shadows.formControl')}, ${get('shadows.formControlFocus')};
  }
<<<<<<< HEAD
  ${sizeVariants}
=======

  ${sizeVariants}

>>>>>>> 8d1a4527
  ${props =>
    props.block &&
    css`
      display: block;
      width: 100%;
    `}
<<<<<<< HEAD
=======

>>>>>>> 8d1a4527
  // Ensures inputs don't zoom on mobile but are body-font size on desktop
  @media (min-width: ${get('breakpoints.0')}) {
    font-size: ${get('fontSizes.1')}px;
  }
  ${COMMON};
  ${width}
`

TextInput.defaultProps = {theme}

TextInput.propTypes = {
  block: PropTypes.bool,
<<<<<<< HEAD
  theme: PropTypes.object,
=======
  disabled: PropTypes.bool,
  id: PropTypes.string,
  name: PropTypes.string,
  onChange: PropTypes.func,
  placeholder: PropTypes.string,
  required: PropTypes.bool,
  theme: PropTypes.object,
  value: PropTypes.string,
>>>>>>> 8d1a4527
  variant: PropTypes.oneOf(['small', 'large']),
  ...COMMON.propTypes,
  width: systemPropTypes.layout.width
}

export default TextInput<|MERGE_RESOLUTION|>--- conflicted
+++ resolved
@@ -44,23 +44,15 @@
     outline: none;
     box-shadow: ${get('shadows.formControl')}, ${get('shadows.formControlFocus')};
   }
-<<<<<<< HEAD
-  ${sizeVariants}
-=======
 
   ${sizeVariants}
 
->>>>>>> 8d1a4527
   ${props =>
     props.block &&
     css`
       display: block;
       width: 100%;
     `}
-<<<<<<< HEAD
-=======
-
->>>>>>> 8d1a4527
   // Ensures inputs don't zoom on mobile but are body-font size on desktop
   @media (min-width: ${get('breakpoints.0')}) {
     font-size: ${get('fontSizes.1')}px;
@@ -73,18 +65,7 @@
 
 TextInput.propTypes = {
   block: PropTypes.bool,
-<<<<<<< HEAD
   theme: PropTypes.object,
-=======
-  disabled: PropTypes.bool,
-  id: PropTypes.string,
-  name: PropTypes.string,
-  onChange: PropTypes.func,
-  placeholder: PropTypes.string,
-  required: PropTypes.bool,
-  theme: PropTypes.object,
-  value: PropTypes.string,
->>>>>>> 8d1a4527
   variant: PropTypes.oneOf(['small', 'large']),
   ...COMMON.propTypes,
   width: systemPropTypes.layout.width
