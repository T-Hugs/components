--- conflicted
+++ resolved
@@ -1,11 +1,7 @@
 /* eslint-disable jsx-a11y/alt-text */
 import React from 'react'
 import Avatar from '../Avatar'
-<<<<<<< HEAD
-import {render} from '../utils/testing'
-=======
 import {render, renderClasses} from '../utils/testing'
->>>>>>> 729e8ce8
 
 describe('Avatar', () => {
   it('renders small by default', () => {
@@ -21,12 +17,6 @@
   })
 
   it('passes through the src prop', () => {
-<<<<<<< HEAD
-    expect(render(<Avatar src="primer.png" />)).toEqual(
-      render(<img className="avatar avatar-small" src="primer.png" width={20} height={20} />)
-    )
-=======
     expect(render(<Avatar src="primer.png" />)).toMatchSnapshot()
->>>>>>> 729e8ce8
   })
 })