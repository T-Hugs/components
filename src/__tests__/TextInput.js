import React from 'react'
import TextInput from '../TextInput'
<<<<<<< HEAD
import {render, rendersClass} from '../utils/testing'
=======
import {render, mount} from '../utils/testing'
>>>>>>> fc19d3a6

describe('TextInput', () => {
  it('renders', () => {
    expect(render(<TextInput name="zipcode" />)).toEqual(
      render(<input name="zipcode" type="text" className="form-control" />)
    )
  })

  it('renders small', () => {
    expect(render(<TextInput name="zipcode" size="small" />)).toEqual(
      render(<input name="zipcode" type="text" className="form-control input-sm" />)
    )
  })

  it('renders large', () => {
    expect(render(<TextInput name="zipcode" size="large" />)).toEqual(
      render(<input name="zipcode" type="text" className="form-control input-lg" />)
    )
  })

  it('renders block', () => {
    expect(render(<TextInput name="zipcode" block />)).toEqual(
      render(<input name="zipcode" type="text" className="form-control input-block" />)
    )
  })

<<<<<<< HEAD
  it('respects margin utility prop', () => {
    expect(rendersClass(<TextInput m={4} />, 'm-4')).toEqual(true)
  })

  it('respects padding utility prop', () => {
    expect(rendersClass(<TextInput p={4} />, 'p-4')).toEqual(true)
=======
  it('should call onChange prop with input value', () => {
    const onChangeMock = jest.fn()
    const component = mount(<TextInput onChange={onChangeMock} value="test" />)
    component.find('input').simulate('change')
    expect(onChangeMock).toHaveBeenCalled()
>>>>>>> fc19d3a6
  })
})<|MERGE_RESOLUTION|>--- conflicted
+++ resolved
@@ -1,10 +1,6 @@
 import React from 'react'
 import TextInput from '../TextInput'
-<<<<<<< HEAD
-import {render, rendersClass} from '../utils/testing'
-=======
-import {render, mount} from '../utils/testing'
->>>>>>> fc19d3a6
+import {render, mount, rendersClass} from '../utils/testing'
 
 describe('TextInput', () => {
   it('renders', () => {
@@ -31,19 +27,18 @@
     )
   })
 
-<<<<<<< HEAD
   it('respects margin utility prop', () => {
     expect(rendersClass(<TextInput m={4} />, 'm-4')).toEqual(true)
   })
 
   it('respects padding utility prop', () => {
     expect(rendersClass(<TextInput p={4} />, 'p-4')).toEqual(true)
-=======
+  })
+
   it('should call onChange prop with input value', () => {
     const onChangeMock = jest.fn()
     const component = mount(<TextInput onChange={onChangeMock} value="test" />)
     component.find('input').simulate('change')
     expect(onChangeMock).toHaveBeenCalled()
->>>>>>> fc19d3a6
   })
 })