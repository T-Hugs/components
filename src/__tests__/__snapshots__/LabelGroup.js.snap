--- conflicted
+++ resolved
@@ -60,32 +60,17 @@
   className="c0"
 >
   <span
-<<<<<<< HEAD
-    className="LabelItem c1"
-    size="medium"
-=======
     className="c1 LabelItem"
->>>>>>> 8a64330d
   >
     Default label
   </span>
   <span
-<<<<<<< HEAD
-    className="LabelItem c1"
-    size="medium"
-=======
     className="c1 LabelItem"
->>>>>>> 8a64330d
   >
     Darker gray label
   </span>
   <span
-<<<<<<< HEAD
-    className="LabelItem c2"
-    size="medium"
-=======
     className="c2 LabelItem"
->>>>>>> 8a64330d
   >
     Default outline label
   </span>
