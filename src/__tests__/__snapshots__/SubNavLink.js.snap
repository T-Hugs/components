// Jest Snapshot v1, https://goo.gl/fbAQLP

exports[`SubNav.Link renders the given "as" prop 1`] = `
.c0 {
  padding-left: 16px;
  padding-right: 16px;
  min-height: 34px;
  font-weight: 600;
  font-size: 14px;
  line-height: 1.5;
  color: #586069;
  text-align: center;
  -webkit-text-decoration: none;
  text-decoration: none;
  border-top: 1px solid #e1e4e8;
  border-bottom: 1px solid #e1e4e8;
  border-right: 1px solid #e1e4e8;
  display: -webkit-box;
  display: -webkit-flex;
  display: -ms-flexbox;
  display: flex;
  -webkit-align-items: center;
  -webkit-box-align: center;
  -ms-flex-align: center;
  align-items: center;
}

.c0:first-of-type {
  border-top-left-radius: 6px;
  border-bottom-left-radius: 6px;
  border-left: 1px solid #e1e4e8;
}

.c0:last-of-type {
  border-top-right-radius: 6px;
  border-bottom-right-radius: 6px;
}

.c0:hover,
.c0:focus {
  -webkit-text-decoration: none;
  text-decoration: none;
  background-color: #f6f8fa;
  -webkit-transition: 0.2s ease;
  transition: 0.2s ease;
}

.c0:hover .SubNav-octicon,
.c0:focus .SubNav-octicon {
  color: #6a737d;
}

.c0.selected {
  color: #fff;
  background-color: #0366d6;
  border: 0;
}

.c0.selected .SubNav-octicon {
  color: #6a737d;
}

<b
  activeClassName=""
  className="c0 SubNav-item"
  theme={
    Object {
      "borders": Array [
        0,
        "1px solid",
      ],
      "breakpoints": Array [
        "544px",
        "768px",
        "1012px",
        "1280px",
      ],
      "buttons": Object {
        "danger": Object {
          "bg": Object {
            "active": "#be222e",
            "default": "#fafbfc",
            "disabled": "#F3F4F6",
            "hover": "#cb2431",
          },
          "border": Object {
            "active": "#9e1c23",
            "default": "#e1e4e8",
            "hover": "#b31d28",
          },
          "color": Object {
            "active": "#fff",
            "default": "#cb2431",
            "disabled": "rgba(203,36,49, .5)",
            "hover": "#fff",
          },
          "shadow": Object {
            "active": "inset 0px 2px 0px rgba(179, 29, 40, 0.4)",
            "default": "0px 1px 0px rgba(149, 157, 165, 0.1), inset 0px 2px 0px rgba(255, 255, 255, 0.25)",
            "focus": "0 0 0 3px rgba(203, 36, 49, 0.4)",
            "hover": "0px 1px 0px rgba(149, 157, 165, 0.1), inset 0px 2px 0px rgba(255, 255, 255, 0.03)",
          },
        },
        "default": Object {
          "bg": Object {
            "active": "#edeff2",
            "default": "#fafbfc",
            "disabled": "#fafbfc",
            "hover": "#F3F4F6",
          },
          "border": Object {
            "active": "#d1d5da",
            "default": "#e1e4e8",
            "disabled": "#eaecef",
          },
          "color": Object {
            "default": "#24292e",
            "disabled": "#959da5",
          },
          "shadow": Object {
            "active": "inset 0px 2px 0px rgba(149, 157, 165, 0.1)",
            "default": "0px 1px 0px rgba(149, 157, 165, 0.1), inset 0px 2px 0px rgba(255, 255, 255, 0.25)",
            "focus": "0 0 0 3px rgba(3, 102, 214, 0.3)",
            "hover": "0px 1px 0px rgba(209, 213, 218, 0.2), inset 0px 2px 0px rgba(255, 255, 255, 0.1)",
          },
        },
        "outline": Object {
          "bg": Object {
            "active": "#035fc7",
            "default": "#fafbfc",
            "disabled": "#F3F4F6",
            "hover": "#0366d6",
          },
          "border": Object {
            "active": "rgba(4, 66, 137, .5)",
            "default": "#e1e4e8",
            "hover": "#005cc5",
          },
          "color": Object {
            "active": "#fff",
            "default": "#005cc5",
            "disabled": "#959da5",
            "hover": "#fff",
          },
          "shadow": Object {
            "active": "inset 0px 1px 0px rgba(4, 66, 137, 0.2)",
            "default": "0px 1px 0px rgba(149, 157, 165, 0.1), inset 0px 2px 0px rgba(255, 255, 255, 0.25)",
            "focus": "0 0 0 3px rgba(3, 102, 214, 0.3)",
            "hover": "0px 1px 0px rgba(149, 157, 165, 0.1), inset 0px 2px 0px rgba(255, 255, 255, 0.03)",
          },
        },
        "primary": Object {
          "bg": Object {
            "active": "#128031",
            "default": "#159739",
            "disabled": "#94D3A2",
            "focus": "#138934",
            "hover": "#138934",
          },
          "border": Object {
            "active": "#176f2c",
            "default": "#22863a",
            "disabled": "rgba(34, 134, 58, 0.1)",
            "hover": "#176f2c",
          },
          "color": Object {
            "default": "#fff",
            "disabled": "rgba(255, 255, 255, 0.50)",
          },
          "shadow": Object {
            "active": "inset 0px 1px 0px rgba(20, 70, 32, 0.2)",
            "default": " 0px 1px 0px rgba(20, 70, 32, 0.1), inset 0px 2px 0px rgba(255, 255, 255, 0.03)",
            "focus": "0 0 0 3px #94D3A2",
          },
        },
      },
      "colors": Object {
        "accent": "#f66a0a",
        "bg": Object {
          "disabled": "#F3F4F6",
          "gray": "#f6f8fa",
          "grayLight": "#fafbfc",
        },
        "black": "#1b1f23",
        "blackfade15": "rgba(27, 31, 35, 0.15)",
        "blackfade20": "rgba(27, 31, 35, 0.20)",
        "blackfade30": "rgba(27,31,35,0.3)",
        "blackfade35": "rgba(27, 31, 35, 0.35)",
        "blackfade50": "rgba(27, 31, 35, 0.5)",
        "blue": Array [
          "#f1f8ff",
          "#dbedff",
          "#c8e1ff",
          "#79b8ff",
          "#2188ff",
          "#0366d6",
          "#005cc5",
          "#044289",
          "#032f62",
          "#05264c",
        ],
        "bodytext": "#24292e",
        "border": Object {
          "gray": "#e1e4e8",
          "grayDark": "#d1d5da",
          "grayLight": "#eaecef",
        },
        "counter": Object {
          "bg": "rgba(27, 31, 35, 0.08)",
        },
        "filterList": Object {
          "hoverBg": "#eaecef",
        },
        "gray": Array [
          "#fafbfc",
          "#f6f8fa",
          "#e1e4e8",
          "#d1d5da",
          "#959da5",
          "#6a737d",
          "#586069",
          "#444d56",
          "#2f363d",
          "#24292e",
        ],
        "green": Array [
          "#f0fff4",
          "#dcffe4",
          "#bef5cb",
          "#85e89d",
          "#34d058",
          "#28a745",
          "#22863a",
          "#176f2c",
          "#165c26",
          "#144620",
        ],
        "orange": Array [
          "#fff8f2",
          "#ffebda",
          "#ffd1ac",
          "#ffab70",
          "#fb8532",
          "#f66a0a",
          "#e36209",
          "#d15704",
          "#c24e00",
          "#a04100",
        ],
        "purple": Array [
          "#f5f0ff",
          "#e6dcfd",
          "#d1bcf9",
          "#b392f0",
          "#8a63d2",
          "#6f42c1",
          "#5a32a3",
          "#4c2889",
          "#3a1d6e",
          "#29134e",
        ],
        "red": Array [
          "#ffeef0",
          "#ffdce0",
          "#fdaeb7",
          "#f97583",
          "#ea4a5a",
          "#d73a49",
          "#cb2431",
          "#b31d28",
          "#9e1c23",
          "#86181d",
        ],
        "state": Object {
          "error": "#d73a49",
          "failure": "#d73a49",
          "pending": "#dbab09",
          "queued": "#dbab09",
          "success": "#28a745",
          "unknown": "#959da5",
        },
        "text": Object {
          "gray": "#586069",
          "grayDark": "#24292e",
          "grayLight": "#6a737d",
          "red": "#cb2431",
        },
        "white": "#fff",
        "whitefade15": "rgba(255, 255, 255, 0.15)",
        "whitefade50": "rgba(255, 255, 255, 0.50)",
        "yellow": Array [
          "#fffdef",
          "#fffbdd",
          "#fff5b1",
          "#ffea7f",
          "#ffdf5d",
          "#ffd33d",
          "#f9c513",
          "#dbab09",
          "#b08800",
          "#735c0f",
        ],
      },
      "fontSizes": Array [
        "12px",
        "14px",
        "16px",
        "20px",
        "24px",
        "32px",
        "40px",
        "48px",
      ],
      "fontWeights": Object {
        "bold": 600,
        "light": 300,
        "normal": 400,
        "semibold": 500,
      },
      "fonts": Object {
        "mono": "SFMono-Regular, Consolas, \\"Liberation Mono\\", Menlo, Courier, monospace",
        "normal": "-apple-system, BlinkMacSystemFont, \\"Segoe UI\\", Helvetica, Arial, sans-serif, \\"Apple Color Emoji\\", \\"Segoe UI Emoji\\", \\"Segoe UI Symbol\\"",
      },
      "lineHeights": Object {
        "condensed": 1.25,
        "condensedUltra": 1,
        "default": 1.5,
      },
<<<<<<< HEAD
=======
      "pagination": Object {
        "borderRadius": "3px",
        "colors": Object {
          "disabled": Object {
            "bg": "#fafbfc",
            "border": "#e1e4e8",
            "fg": "#d1d5da",
          },
          "hover": Object {
            "bg": "#f6f8fa",
            "border": "#e1e4e8",
            "fg": "#0366d6",
          },
          "normal": Object {
            "bg": "#fff",
            "border": "#e1e4e8",
            "fg": "#0366d6",
          },
          "selected": Object {
            "bg": "#0366d6",
            "border": "#0366d6",
            "fg": "#fff",
          },
        },
        "fontSize": "13px",
        "fontWeight": 600,
      },
>>>>>>> 546021cd
      "popovers": Object {
        "colors": Object {
          "caret": "rgba(27, 31, 35, 0.15)",
        },
      },
      "radii": Array [
        "0",
        "3px",
        "6px",
        "100px",
      ],
      "shadows": Object {
        "extra-large": "0 10px 50px rgba(27, 31, 35, 0.07)",
        "formControl": "inset 0px 2px 0px rgba(225, 228, 232, 0.2)",
        "formControlDisabled": "inset 0px 2px 0px rgba(220, 227, 237, 0.3)",
        "formControlFocus": "rgba(3, 102, 214, 0.3) 0px 0px 0px 0.2em",
        "large": "0 1px 15px rgba(27, 31, 35, 0.15)",
        "medium": "0 1px 5px rgba(27, 31, 35, 0.15)",
        "primaryActiveShadow": "inset 0px 1px 0px rgba(20, 70, 32, 0.2)",
        "primaryShadow": "0px 1px 0px rgba(20, 70, 32, 0.1), inset 0px 2px 0px rgba(255, 255, 255, 0.03)",
        "small": "0 1px 1px rgba(27, 31, 35, 0.1)",
      },
      "sizes": Object {
        "large": "1012px",
        "medium": "768px",
        "small": "544px",
        "xlarge": "1280px",
      },
      "space": Array [
        "0",
        "4px",
        "8px",
        "16px",
        "24px",
        "32px",
        "40px",
        "48px",
        "64px",
        "80px",
        "96px",
        "112px",
        "128px",
      ],
    }
  }
/>
`;

exports[`SubNav.Link respects the "selected" prop 1`] = `
.c0 {
  padding-left: 16px;
  padding-right: 16px;
  min-height: 34px;
  font-weight: 600;
  font-size: 14px;
  line-height: 1.5;
  color: #586069;
  text-align: center;
  -webkit-text-decoration: none;
  text-decoration: none;
  border-top: 1px solid #e1e4e8;
  border-bottom: 1px solid #e1e4e8;
  border-right: 1px solid #e1e4e8;
  display: -webkit-box;
  display: -webkit-flex;
  display: -ms-flexbox;
  display: flex;
  -webkit-align-items: center;
  -webkit-box-align: center;
  -ms-flex-align: center;
  align-items: center;
}

.c0:first-of-type {
  border-top-left-radius: 6px;
  border-bottom-left-radius: 6px;
  border-left: 1px solid #e1e4e8;
}

.c0:last-of-type {
  border-top-right-radius: 6px;
  border-bottom-right-radius: 6px;
}

.c0:hover,
.c0:focus {
  -webkit-text-decoration: none;
  text-decoration: none;
  background-color: #f6f8fa;
  -webkit-transition: 0.2s ease;
  transition: 0.2s ease;
}

.c0:hover .SubNav-octicon,
.c0:focus .SubNav-octicon {
  color: #6a737d;
}

.c0.selected {
  color: #fff;
  background-color: #0366d6;
  border: 0;
}

.c0.selected .SubNav-octicon {
  color: #6a737d;
}

<a
  className="c0 SubNav-item selected"
  selected={true}
/>
`;<|MERGE_RESOLUTION|>--- conflicted
+++ resolved
@@ -326,8 +326,6 @@
         "condensedUltra": 1,
         "default": 1.5,
       },
-<<<<<<< HEAD
-=======
       "pagination": Object {
         "borderRadius": "3px",
         "colors": Object {
@@ -355,7 +353,6 @@
         "fontSize": "13px",
         "fontWeight": 600,
       },
->>>>>>> 546021cd
       "popovers": Object {
         "colors": Object {
           "caret": "rgba(27, 31, 35, 0.15)",
