--- conflicted
+++ resolved
@@ -1,345 +1,4 @@
-<<<<<<< HEAD
-import {colors as colorPrimitives, typography} from '@primer/primitives'
-import {lighten, rgba, desaturate} from 'polished'
-
-const {lineHeights} = typography
-const {black, white, pink, gray, blue, green, orange, purple, red, yellow} = colorPrimitives
-// General
-const colors = {
-  bodytext: gray[9],
-  black,
-  white,
-  gray,
-  blue,
-  green,
-  orange,
-  purple,
-  red,
-  yellow,
-  pink,
-  blackfade15: 'rgba(27, 31, 35, 0.15)',
-  blackfade20: 'rgba(27, 31, 35, 0.20)',
-  blackfade30: 'rgba(27,31,35,0.3)',
-  blackfade35: 'rgba(27, 31, 35, 0.35)',
-  blackfade50: 'rgba(27, 31, 35, 0.5)',
-  whitefade15: 'rgba(255, 255, 255, 0.15)',
-  whitefade50: 'rgba(255, 255, 255, 0.50)',
-  state: {
-    error: red[5],
-    failure: red[5],
-    pending: yellow[7],
-    queued: yellow[7],
-    success: green[5],
-    unknown: gray[4]
-  },
-
-  border: {
-    blackFade: rgba(black, 0.15),
-    blue: blue[5],
-    blueLight: blue[2],
-    grayLight: lighten(0.03, gray[2]),
-    gray: gray[2],
-    grayDark: gray[3],
-    grayDarker: gray[7],
-    green: green[4],
-    greenLight: desaturate(0.4, green[3]),
-    purple: purple[5],
-    red: red[5],
-    redLight: desaturate(0.6, red[3]),
-    white,
-    whiteFade: rgba(white, 0.15),
-    yellow: desaturate(0.6, yellow[3])
-  },
-  counter: {
-    bg: 'rgba(27, 31, 35, 0.08)'
-  },
-  filterList: {
-    hoverBg: '#eaecef'
-  },
-  text: {
-    gray: gray[6],
-    grayLight: gray[5],
-    grayDark: gray[9],
-    red: red[6]
-  },
-  bg: {
-    gray: gray[1],
-    grayLight: gray[0],
-    disabled: '#F3F4F6'
-  },
-  accent: orange[5],
-  labels: {
-    gray: gray[2],
-    grayText: gray[9],
-    grayDark: gray[5],
-    grayDarkText: gray[9],
-    blue: blue[5],
-    blueText: blue[5],
-    orange: orange[5],
-    orangeText: orange[6],
-    green: green[5],
-    greenText: green[6],
-    red: red[6],
-    redText: red[6],
-    yellow: yellow[6],
-    yellowText: yellow[9],
-    pink: pink[4],
-    pinkText: pink[6],
-    purple: purple[4],
-    purpleText: [5]
-  }
-}
-
-const breakpoints = ['544px', '768px', '1012px', '1280px']
-
-const fonts = {
-  normal: fontStack([
-    '-apple-system',
-    'BlinkMacSystemFont',
-    'Segoe UI',
-    'Helvetica',
-    'Arial',
-    'sans-serif',
-    'Apple Color Emoji',
-    'Segoe UI Emoji'
-  ]),
-  mono: fontStack(['SFMono-Regular', 'Consolas', 'Liberation Mono', 'Menlo', 'Courier', 'monospace'])
-}
-
-const fontWeights = {
-  light: 300,
-  normal: 400,
-  semibold: 500,
-  bold: 600
-}
-
-const borderWidths = [0, '1px']
-
-const radii = ['0', '3px', '6px', '100px']
-
-const shadows = {
-  small: '0 1px 0 rgba(149, 157, 165, 0.1)',
-  medium: '0 3px 6px rgba(149, 157, 165, 0.15)',
-  large: '0 8px 24px rgba(149, 157, 165, 0.2)',
-  'extra-large': '0 12px 48px rgba(149, 157, 165, 0.3)',
-  formControl: 'inset 0px 2px 0px rgba(225, 228, 232, 0.2)',
-  formControlDisabled: 'inset 0px 2px 0px rgba(220, 227, 237, 0.3)',
-  formControlFocus: 'rgba(3, 102, 214, 0.3) 0px 0px 0px 0.2em',
-  primaryShadow: '0px 1px 0px rgba(20, 70, 32, 0.1), inset 0px 2px 0px rgba(255, 255, 255, 0.03)',
-  primaryActiveShadow: 'inset 0px 1px 0px rgba(20, 70, 32, 0.2)'
-}
-
-const sizes = {
-  small: '544px',
-  medium: '768px',
-  large: '1012px',
-  xlarge: '1280px'
-}
-
-const fontSizes = ['12px', '14px', '16px', '20px', '24px', '32px', '40px', '48px']
-
-const space = ['0', '4px', '8px', '16px', '24px', '32px', '40px', '48px', '64px', '80px', '96px', '112px', '128px']
-
-// Components
-
-const buttons = {
-  default: {
-    color: {
-      default: colors.text.grayDark,
-      disabled: gray[4]
-    },
-    border: {
-      default: 'rgba(27, 31, 35, 0.12)',
-      active: colors.border.grayDark,
-      disabled: colors.border.grayLight
-    },
-    bg: {
-      default: colors.bg.grayLight,
-      hover: '#F3F4F6', // custom gray
-      active: '#edeff2', //custom gray
-      disabled: colors.bg.grayLight
-    },
-    shadow: {
-      default: '0px 1px 0px rgba(27, 31, 35, 0.04), inset 0px 2px 0px rgba(255, 255, 255, 0.25)',
-      hover: '0px 1px 0px rgba(209, 213, 218, 0.2), inset 0px 2px 0px rgba(255, 255, 255, 0.1)',
-      active: 'inset 0px 2px 0px rgba(149, 157, 165, 0.1)',
-      focus: '0 0 0 3px rgba(3, 102, 214, 0.3)'
-    }
-  },
-  primary: {
-    color: {
-      default: white,
-      disabled: colors.whitefade50
-    },
-    border: {
-      default: green[6],
-      hover: 'rgba(27, 31, 35, 0.15)',
-      active: 'rgba(27, 31, 35, 0.15)',
-      disabled: 'rgba(34, 134, 58, 0.1)'
-    },
-    bg: {
-      default: '#2EA44F', //custom green
-      focus: '#2C974B', //custom green
-      hover: '#2C974B', //custom green
-      active: '#128031', // 2% darker than hover bg
-      disabled: '#94D3A2' // custom gray
-    },
-    shadow: {
-      default: ' 0px 1px 0px rgba(20, 70, 32, 0.1), inset 0px 2px 0px rgba(255, 255, 255, 0.03)',
-      active: '0px 1px 0px rgba(27, 31, 35, 0.1), inset 0px 2px 0px rgba(255, 255, 255, 0.03)',
-      hover: '0px 1px 0px rgba(27, 31, 35, 0.1), inset 0px 2px 0px rgba(255, 255, 255, 0.03)',
-      focus: '0 0 0 3px #94D3A2'
-    }
-  },
-  danger: {
-    color: {
-      default: colors.text.red,
-      hover: white,
-      active: white,
-      disabled: 'rgba(203,36,49, .5)' // custom?
-    },
-    border: {
-      default: colors.border.gray,
-      hover: 'rgba(27, 31, 35, 0.15)',
-      active: 'rgba(27, 31, 35, 0.15)'
-    },
-    bg: {
-      default: gray[0],
-      hover: red[6],
-      active: '#be222e', // 2% darker than hover bg
-      disabled: '#F3F4F6'
-    },
-    shadow: {
-      default: '0px 1px 0px rgba(149, 157, 165, 0.1), inset 0px 2px 0px rgba(255, 255, 255, 0.25)',
-      active: '0px 1px 0px rgba(27, 31, 35, 0.1), inset 0px 2px 0px rgba(255, 255, 255, 0.03)',
-      hover: '0px 1px 0px rgba(27, 31, 35, 0.1), inset 0px 2px 0px rgba(255, 255, 255, 0.03)',
-      focus: '0 0 0 3px rgba(203, 36, 49, 0.4)'
-    }
-  },
-  outline: {
-    color: {
-      default: blue[5],
-      hover: white,
-      active: white,
-      disabled: gray[4]
-    },
-    border: {
-      default: gray[2], //border-gray
-      hover: 'rgba(27, 31, 35, 0.15)',
-      active: 'rgba(27, 31, 35, 0.15)'
-    },
-    bg: {
-      default: gray[0],
-      hover: blue[5],
-      active: '#035fc7', // 2% darker than hover bg
-      disabled: '#F3F4F6'
-    },
-    shadow: {
-      default: '0px 1px 0px rgba(149, 157, 165, 0.1), inset 0px 2px 0px rgba(255, 255, 255, 0.25)',
-      active: '0px 1px 0px rgba(27, 31, 35, 0.1), inset 0px 2px 0px rgba(255, 255, 255, 0.03)',
-      hover: '0px 1px 0px rgba(27, 31, 35, 0.1), inset 0px 2px 0px rgba(255, 255, 255, 0.03)',
-      focus: '0 0 0 3px rgba(3, 102, 214, 0.3)'
-    }
-  }
-}
-
-const flash = {
-  default: {
-    backgroundColor: blue[1],
-    borderColor: 'rgba(4, 66, 137, 0.2)'
-  },
-  success: {
-    backgroundColor: green[1],
-    borderColor: 'rgba(23, 111, 44, 0.2)'
-  },
-  danger: {
-    backgroundColor: '#FFE3E6',
-    borderColor: 'rgba(158, 28, 35, 0.2)'
-  },
-  warning: {
-    backgroundColor: yellow[1],
-    borderColor: 'rgba(176, 136, 0, 0.2)'
-  }
-}
-
-// this has to be separated from the flash object since we have to use an svg selector to style the icon color
-const flashIcon = {
-  default: 'rgba(4, 66, 137, 0.6)',
-  success: 'rgba(23, 111, 44, 0.8)',
-  danger: 'rgba(158, 28, 35, 0.6)',
-  warning: yellow[8]
-}
-
-const popovers = {
-  colors: {
-    caret: 'rgba(27, 31, 35, 0.15)'
-  }
-}
-
-const pagination = {
-  fontSize: '13px',
-  fontWeight: fontWeights.bold,
-  borderRadius: radii[1],
-  colors: {
-    normal: {
-      fg: colors.blue[5],
-      bg: colors.white,
-      border: colors.border.gray
-    },
-    disabled: {
-      fg: colors.gray[3],
-      bg: colors.gray[0],
-      border: colors.border.gray
-    },
-    hover: {
-      fg: colors.blue[5],
-      bg: colors.gray[1],
-      border: colors.border.gray
-    },
-    selected: {
-      fg: colors.white,
-      bg: colors.blue[5],
-      border: colors.blue[5]
-    }
-  }
-}
-
-const stateLabels = {
-  colors: {
-    issueClosed: colors.red[6],
-    pullClosed: colors.red[5],
-    pullMerged: colors.purple[5],
-    issueOpened: '#159739', // custom green
-    pullOpened: '#2cbe4e', // This was generated by a sass function in Primer, so using a hex here
-    unknown: colors.gray[5]
-  }
-}
-
-const theme = {
-  // General
-  borderWidths,
-  breakpoints,
-  colors,
-  fonts,
-  fontSizes,
-  fontWeights,
-  lineHeights,
-  radii,
-  shadows,
-  sizes,
-  space,
-
-  // Components
-  buttons,
-  pagination,
-  popovers,
-  flash,
-  flashIcon,
-  stateLabels
-}
-=======
 const {theme, colors} = require('./theme-preval')
->>>>>>> 094df0a6
 
 export default theme
 export {colors}